new Vue({
    el: "#app",
    delimiters: ["<%", "%>"],
    data() {
        return {
            data: {
                stats: {},
                grades: {},
                scores: {
                    recent: {},
                    best: {},
                    most: {},
                    load: [true, true, true]
                },
                loadmore: {
                    limit: [5, 5, 6],
                    full: [true, true, true]
                },
                status: {},
                load: false
            },
            mode: mode,
            mods: mods,
            modegulag : 0,
            userid: userid
        };
    },
    created() {
        // starting a page
        this.modegulag = this.StrtoGulagInt();
        this.LoadProfileData();
        this.LoadAllofdata();
        this.LoadUserStatus();
    },
    methods: {
        LoadAllofdata() {
            this.LoadMostBeatmaps();
            this.LoadScores('best');
            this.LoadScores('recent');
        },
        LoadProfileData() {
<<<<<<< HEAD
            this.data.load = false
            this.$axios.get(`${window.location.protocol}//osu.${domain}/api/get_player_info`, {
=======
            this.data.load = false;
            this.$axios.get('/api/get_player_info', {
>>>>>>> ca906cf1
                params: {id: this.userid, scope: 'all'}
            })
                .then(res => {
                    this.$set(this.data, 'stats', res.data.player.stats);
                    this.data.load = true;
                });
        },
        LoadScores(sort) {
<<<<<<< HEAD
            let type;
            if (sort == 'best') { type = 0 } else { type = 1 }
            this.$set(this.data.scores.load, type, true)
            this.$axios.get(`${window.location.protocol}//osu.${domain}/api/get_player_scores`, {
                params: {id: this.userid, mode: this.StrtoGulagInt(), scope: sort, limit: this.data.loadmore.limit[type]}
=======
            let type = (sort == 'best') ? 0 : 1;
            this.$set(this.data.scores.load, type, true);
            this.$axios.get('/api/get_player_scores', {
                params: {
                    id: this.userid,
                    mode: this.StrtoGulagInt(),
                    scope: sort,
                    limit: this.data.loadmore.limit[type]
                }
>>>>>>> ca906cf1
            })
                .then(res => {
                    this.data.scores[sort] = res.data.scores;
                    this.data.scores.load[type] = false
                    this.data.loadmore.full[type] = res.data.scores.length != this.data.loadmore.limit[type];
                });
        },
        LoadMostBeatmaps() {
<<<<<<< HEAD
            this.$set(this.data.scores.load, 2, true)
            this.$axios.get(`${window.location.protocol}//osu.${domain}/api/get_player_most_played`, {
                params: {id: this.userid, mode: this.StrtoGulagInt(), limit: this.data.loadmore.limit[2]}
=======
            this.$set(this.data.scores.load, 2, true);
            this.$axios.get('/api/get_player_most_played', {
                params: {
                    id: this.userid,
                    mode: this.StrtoGulagInt(),
                    limit: this.data.loadmore.limit[2]
                }
>>>>>>> ca906cf1
            })
                .then(res => {
                    this.data.scores.most = res.data.maps;
                    this.data.scores.load[2] = false;
                    this.data.loadmore.full[2] = res.data.maps.length != this.data.loadmore.limit[2];
                });
        },
        LoadUserStatus() {
<<<<<<< HEAD
            this.$axios.get(`${window.location.protocol}//osu.${domain}/api/get_player_status`, { 
                // sry cmyui but i didn't have some gulag setup rn 
=======
            this.$axios.get('/api/get_player_status', {
                // sry cmyui but i didn't have some gulag setup rn
>>>>>>> ca906cf1
                params: {id: this.userid}
            })
                .then(res => {
                    this.$set(this.data, 'status', res.data.player_status)
                })
                .catch(function (error) {
                    clearTimeout(loop);
                    console.log(error);
                });
            loop = setTimeout(this.LoadUserStatus, 5000);
        },
        ChangeModeMods(mode, mods) {
            if (window.event)
                window.event.preventDefault();

            this.mode = mode;
            this.mods = mods;

            this.modegulag = this.StrtoGulagInt();
            this.data.loadmore.limit = [5, 5, 6];
            this.LoadAllofdata();
        },
        AddLimit(which) {
            if (window.event)
                window.event.preventDefault();

            if (which == 'bestscore') {
                this.data.loadmore.limit[0] += 5;
                this.LoadScores('best');
            }
            else if (which == 'recentscore') {
                this.data.loadmore.limit[1] += 5;
                this.LoadScores('recent');
            }
            else if (which == 'mostplay') {
                this.data.loadmore.limit[2] += 4;
                this.LoadMostBeatmaps();
            }
        },
        actionIntToStr(d) {
            switch (d.action) {
                case 0: return 'Idle: 🔍 Selecting a song';
                case 1: return 'Idle: 🌙 AFK';
                case 2: return `Playing: 🎶 ${d.info_text}`;
                case 3: return `Editing: 🔨 ${d.info_text}`;
                case 4: return `Modding: 🔨 ${d.info_text}`;
                case 5: return `In Multiplayer: Selecting 🏯 ${d.info_text} ⛔️`;
                case 6: return `Watching: 👓 ${d.info_text}`;
                // 7 not used
                case 8: return `Testing: 🎾 ${d.info_text}`;
                case 9: return `Submitting: 🧼 ${d.info_text}`;
                case 10: return `Paused: 🚫 ${d.info_text}`;
                case 11: return 'Idle: 🏢 In multiplayer lobby';
                case 12: return `In Multiplayer: Playing 🌍 ${d.info_text} 🎶`;
                case 13: return 'Idle: 🫒 Downloading some beatmaps in osu!direct';
                default: return 'Unknown: 🚔 not yet implemented!';
            }
        },
        addCommas(nStr) {
            nStr += '';
            var x = nStr.split('.');
            var x1 = x[0];
            var x2 = x.length > 1 ? '.' + x[1] : '';
            var rgx = /(\d+)(\d{3})/;
            while (rgx.test(x1)) {
                x1 = x1.replace(rgx, '$1' + ',' + '$2');
            }
            return x1 + x2;
        },
        secondsToDhm(seconds) {
            seconds = Number(seconds);
            var dDisplay = `${Math.floor(seconds / (3600 * 24))}d `;
            var hDisplay = `${Math.floor(seconds % (3600 * 24) / 3600)}h `;
            var mDisplay = `${Math.floor(seconds % 3600 / 60)}m `;
            return dDisplay + hDisplay + mDisplay;
        },
        StrtoGulagInt() {
            switch (this.mode, this.mods) {
                case 'std', 'vn': return 0;
                case 'taiko', 'vn': return 1;
                case 'catch', 'vn': return 2;
                case 'mania', 'vn': return 3;
                case 'std', 'rx': return 4;
                case 'taiko', 'rx': return 5;
                case 'catch', 'rx': return 6;
                case 'std', 'ap': return 7;
                default: return -1;
            }
        },
        StrtoModeInt() {
            switch (this.mode) {
                case 'std': return 0;
                case 'taiko': return 1;
                case 'catch': return 2;
                case 'mania': return 3;
            }
        },
    },
    computed: {}
});<|MERGE_RESOLUTION|>--- conflicted
+++ resolved
@@ -39,13 +39,8 @@
             this.LoadScores('recent');
         },
         LoadProfileData() {
-<<<<<<< HEAD
             this.data.load = false
             this.$axios.get(`${window.location.protocol}//osu.${domain}/api/get_player_info`, {
-=======
-            this.data.load = false;
-            this.$axios.get('/api/get_player_info', {
->>>>>>> ca906cf1
                 params: {id: this.userid, scope: 'all'}
             })
                 .then(res => {
@@ -54,23 +49,15 @@
                 });
         },
         LoadScores(sort) {
-<<<<<<< HEAD
-            let type;
-            if (sort == 'best') { type = 0 } else { type = 1 }
-            this.$set(this.data.scores.load, type, true)
-            this.$axios.get(`${window.location.protocol}//osu.${domain}/api/get_player_scores`, {
-                params: {id: this.userid, mode: this.StrtoGulagInt(), scope: sort, limit: this.data.loadmore.limit[type]}
-=======
             let type = (sort == 'best') ? 0 : 1;
             this.$set(this.data.scores.load, type, true);
-            this.$axios.get('/api/get_player_scores', {
+            this.$axios.get(`${window.location.protocol}//osu.${domain}/api/get_player_scores`, {
                 params: {
                     id: this.userid,
                     mode: this.StrtoGulagInt(),
                     scope: sort,
                     limit: this.data.loadmore.limit[type]
                 }
->>>>>>> ca906cf1
             })
                 .then(res => {
                     this.data.scores[sort] = res.data.scores;
@@ -79,19 +66,13 @@
                 });
         },
         LoadMostBeatmaps() {
-<<<<<<< HEAD
-            this.$set(this.data.scores.load, 2, true)
+            this.$set(this.data.scores.load, 2, true);
             this.$axios.get(`${window.location.protocol}//osu.${domain}/api/get_player_most_played`, {
-                params: {id: this.userid, mode: this.StrtoGulagInt(), limit: this.data.loadmore.limit[2]}
-=======
-            this.$set(this.data.scores.load, 2, true);
-            this.$axios.get('/api/get_player_most_played', {
                 params: {
                     id: this.userid,
                     mode: this.StrtoGulagInt(),
                     limit: this.data.loadmore.limit[2]
                 }
->>>>>>> ca906cf1
             })
                 .then(res => {
                     this.data.scores.most = res.data.maps;
@@ -100,13 +81,7 @@
                 });
         },
         LoadUserStatus() {
-<<<<<<< HEAD
-            this.$axios.get(`${window.location.protocol}//osu.${domain}/api/get_player_status`, { 
-                // sry cmyui but i didn't have some gulag setup rn 
-=======
-            this.$axios.get('/api/get_player_status', {
-                // sry cmyui but i didn't have some gulag setup rn
->>>>>>> ca906cf1
+            this.$axios.get(`${window.location.protocol}//osu.${domain}/api/get_player_status`, {
                 params: {id: this.userid}
             })
                 .then(res => {
